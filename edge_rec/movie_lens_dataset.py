import torch
import numpy as np
import pandas as pd
from torch.utils.data import Dataset
from torch_geometric.datasets import MovieLens1M
from sklearn.preprocessing import QuantileTransformer
import os
import os.path as osp
from typing import Callable, List, Optional

from torch_geometric.data import (
    HeteroData,
    InMemoryDataset,
    download_url,
    extract_zip,
)
from torch_geometric.io import fs

MOVIE_HEADERS = ["movieId", "title", "genres"]
USER_HEADERS = ["userId", "gender", "age", "occupation", "zipCode"]
RATING_HEADERS = ['userId', 'movieId', 'rating', 'timestamp']


def rating_transform(data):
<<<<<<< HEAD
    ratings = data[2, :]
    data[2, :] = 2 * (ratings - 3) / 5
=======
    data = data.float()
    ratings = data[0, :, :]
    data[0, :, :] = 2*(ratings - 3)/5
>>>>>>> 1b3bb31b
    return data


class RawMovieLens1M(MovieLens1M):
    def __init__(self, root, transform=None, pre_transform=None, force_reload=False):
        super(RawMovieLens1M, self).__init__(root, transform, pre_transform, force_reload)

    def _process_genres(self, df):
        l = df["genres"].str.get_dummies('|').values
        max_genres = l.sum(axis=1).max()
        idx_list = []
        for i in range(l.shape[0]):
            idxs = np.where(l[i, :] == 1)[0] + 1
            missing = max_genres - len(idxs)
            if missing > 0:
                idxs = np.array(list(idxs) + missing * [0])
            idx_list.append(idxs)
        return np.stack(idx_list)

    def process(self) -> None:
        import pandas as pd

        data = HeteroData()

        # Process movie data:
        df = pd.read_csv(
            self.raw_paths[0],
            sep='::',
            header=None,
            index_col='movieId',
            names=MOVIE_HEADERS,
            encoding='ISO-8859-1',
            engine='python',
        )
        movie_mapping = {idx: i for i, idx in enumerate(df.index)}

        genres = self._process_genres(df)
        genres = torch.from_numpy(genres).to(torch.float)

        data['movie'].x = genres

        # Process user data:
        df = pd.read_csv(
            self.raw_paths[1],
            sep='::',
            header=None,
            index_col='userId',
            names=USER_HEADERS,
            dtype='str',
            encoding='ISO-8859-1',
            engine='python',
        )
        user_mapping = {idx: i for i, idx in enumerate(df.index)}

        age = df['age'].str.get_dummies().values.argmax(axis=1)[:, None]
        age = torch.from_numpy(age).to(torch.float)

        gender = df['gender'].str.get_dummies().values[:, 0][:, None]
        gender = torch.from_numpy(gender).to(torch.float)

        occupation = df['occupation'].str.get_dummies().values.argmax(axis=1)[:, None]
        occupation = torch.from_numpy(occupation).to(torch.float)

        data['user'].x = torch.cat([age, gender, occupation], dim=-1)

        self.int_user_data = df

        # Process rating data:
        df = pd.read_csv(
            self.raw_paths[2],
            sep='::',
            header=None,
            names=RATING_HEADERS,
            encoding='ISO-8859-1',
            engine='python',
        )

        src = [user_mapping[idx] for idx in df['userId']]
        dst = [movie_mapping[idx] for idx in df['movieId']]
        edge_index = torch.tensor([src, dst])
        data['user', 'rates', 'movie'].edge_index = edge_index

        rating = torch.from_numpy(df['rating'].values).to(torch.long)
        data['user', 'rates', 'movie'].rating = rating

        time = torch.from_numpy(df['timestamp'].values)
        data['user', 'rates', 'movie'].time = time

        data['movie', 'rated_by', 'user'].edge_index = edge_index.flip([0])
        data['movie', 'rated_by', 'user'].rating = rating
        data['movie', 'rated_by', 'user'].time = time

        if self.pre_transform is not None:
            data = self.pre_transform(data)

        self.save([data], self.processed_paths[0])


class RatingQuantileTransform(object):
    def __init__(self):
        self.qt_transformer = QuantileTransformer(n_quantiles=5, output_distribution="normal")

    def __call__(self, data):
        ratings = data[2, :]
        data[2, :] = torch.Tensor(self.qt_transformer.fit_transform(ratings.reshape(-1, 1))).T
        return data


class ProcessedMovieLens(Dataset):
    PROCESSED_ML_SUBPATH = "/processed/data.pt"
    TEST_SPLIT = 0

    def __init__(self, root, n_subsamples=10000, n_unique_per_sample=10, test=False, dataset_transform=None, transform=None,
                 download=True):
        if download:
            self.ml_1m = RawMovieLens1M(root, force_reload=True)
            self.ml_1m.process()

        self.test = test
        self.n_unique_per_sample = n_unique_per_sample
        self.n_subsamples = n_subsamples
        self.transform = transform
        self.dataset_transform = dataset_transform
        print(root + self.PROCESSED_ML_SUBPATH)
        self.processed_data = torch.load(root + self.PROCESSED_ML_SUBPATH)
        self.processed_ratings = self._preprocess_ratings(self.processed_data)
    
    
    def _preprocess_ratings(self, data):
        edges = data[0][('user', 'rates', 'movie')]
        edge_ratings = torch.concatenate([edges["edge_index"], edges["rating"].reshape((1, -1))])
        
        _, m = edge_ratings.shape
        test_size = int(self.TEST_SPLIT * m)
        edge_indices = np.arange(m)

        np.random.seed(42)
        test_indices = np.random.choice(edge_indices, (test_size,), replace=False).astype(int)
        train_indices = edge_indices[~np.isin(edge_indices, test_indices)]
        
        return edge_ratings[:, test_indices] if self.test else edge_ratings[:, train_indices]
    
    def from_edges(self, indices=None):
        edge_ratings = self.processed_ratings
        movie_feats, user_feats = self.processed_data[0]["movie"]["x"], self.processed_data[0]["user"]["x"]
        
        _ , m = edge_ratings.shape

<<<<<<< HEAD
        _, edge_size = edge_ratings.shape

        indices = np.random.choice(np.arange(edge_size), size=(n_unique,), replace=False)

        xs = edge_ratings[0, indices].unique()
        ys = edge_ratings[1, indices].unique()

        unique_xs, unique_ys = len(xs.unique()), len(ys.unique())
        users_missing, movies_missing = n_unique - unique_xs, n_unique - unique_ys

        while users_missing > 0:
            candidate_users = \
                np.where(~np.isin(edge_ratings[0, :], xs.unique()) & np.isin(edge_ratings[1, :], ys.unique()))[0]
            n_candidates = len(candidate_users)
            new_indices = np.random.choice(candidate_users, size=(min(users_missing, n_candidates),), replace=False)
            indices = np.concatenate([indices, new_indices])
            xs = edge_ratings[0, indices].unique()
            users_missing = n_unique - len(xs)

        while movies_missing > 0:
            candidate_movies = \
                np.where(np.isin(edge_ratings[0, :], xs.unique()) & ~np.isin(edge_ratings[1, :], ys.unique()))[0]
            n_candidates = len(candidate_movies)
            new_indices = np.random.choice(candidate_movies, size=(min(movies_missing, n_candidates),), replace=False)
            indices = np.concatenate([indices, new_indices])
            ys = edge_ratings[1, indices].unique()
            movies_missing = n_unique - len(ys)
=======
        if indices is None: #if indices is not passed, take the whole graph
            indices = np.arange(m)
>>>>>>> 1b3bb31b

        xs, ys = self.get_unique_users(indices), self.get_unique_movies(indices)

        subsample_edges = edge_ratings[:, indices].T

        subsample_movie_feats = movie_feats[subsample_edges[:, 1], :]
        subsample_user_feats = user_feats[subsample_edges[:, 0], :]
        subsample_user_movie_feats = torch.cat([subsample_movie_feats, subsample_user_feats], dim=1)

        broadcasted_movie_feats, broadcasted_user_feats = (
            torch.broadcast_to(
                movie_feats[ys.sort().values, :].T.reshape((-1, 1, len(ys))).swapaxes(1, 2),
                (-1, len(ys), len(xs))
            ).swapaxes(1, 2),
            torch.broadcast_to(
                user_feats[xs.sort().values, :].T.reshape((-1, 1, len(xs))).swapaxes(1, 2),
                (-1, len(xs), len(ys))
            )
        )

        rating_matrix = torch.Tensor(
            pd.DataFrame(subsample_edges)
            .pivot(columns=[1], index=[0])
            .fillna(-10)
            .to_numpy()
        )

        edge_mask = (rating_matrix != -10)
        rating_matrix[~edge_mask] = 3

        item = torch.cat([
            rating_matrix.reshape((1, len(xs), len(ys))),
            broadcasted_movie_feats,
            broadcasted_user_feats
        ], dim=0)

        out = torch.cat([
            item,
            edge_mask[None, :, :]
        ], dim=0)

        out = self.dataset_transform(out)

        return out
    
    def get_unique_users(self, indices=None):
        edge_ratings = self.processed_ratings
        _, m = edge_ratings.shape
        if indices is None:
            indices = np.arange(m)
        return edge_ratings[0, indices].unique()
    
    def get_unique_movies(self, indices=None):
        edge_ratings = self.processed_ratings
        _, m = edge_ratings.shape
        if indices is None:
            indices = np.arange(m)
        return edge_ratings[1, indices].unique()


    def __getitem__(self, idx):
        n_unique = self.n_unique_per_sample
        edge_ratings = self.processed_ratings
        movie_feats, user_feats = self.processed_data[0]["movie"]["x"], self.processed_data[0]["user"]["x"]

        _, edge_size = edge_ratings.shape

        indices = np.random.choice(np.arange(edge_size), size=(n_unique,), replace=False)

        xs, ys = self.get_unique_users(indices), self.get_unique_movies(indices)

        unique_xs, unique_ys = len(xs), len(ys)
        users_missing, movies_missing = n_unique - unique_xs, n_unique - unique_ys

        while users_missing > 0:
            candidate_users = np.where(
                ~np.isin(edge_ratings[0, :], xs.unique()) & np.isin(edge_ratings[1, :], ys.unique())
            )[0]
            n_candidates = len(candidate_users)
            new_indices = np.random.choice(candidate_users, size=(min(users_missing, n_candidates),), replace=False)
            indices = np.concatenate([indices, new_indices])
            xs = edge_ratings[0, indices].unique()
            users_missing = n_unique - len(xs)

        while movies_missing > 0:
            candidate_movies = np.where(
                np.isin(edge_ratings[0, :], xs.unique()) & ~np.isin(edge_ratings[1, :], ys.unique())
            )[0]
            n_candidates = len(candidate_movies)
            new_indices = np.random.choice(candidate_movies, size=(min(movies_missing, n_candidates),), replace=False)
            indices = np.concatenate([indices, new_indices])
            ys = edge_ratings[1, indices].unique()
            movies_missing = n_unique - len(ys)

        xs, ys = self.get_unique_users(indices), self.get_unique_movies(indices)

        indices_xs = torch.where(torch.isin(edge_ratings[0, :], xs))[0]
        indices_ys = torch.where(torch.isin(edge_ratings[1, :], ys))[0]
        edge_subsample_indices = np.intersect1d(indices_xs, indices_ys)

        out = self.from_edges(edge_subsample_indices)

        return out

    def __len__(self):
        return self.n_subsamples<|MERGE_RESOLUTION|>--- conflicted
+++ resolved
@@ -4,17 +4,8 @@
 from torch.utils.data import Dataset
 from torch_geometric.datasets import MovieLens1M
 from sklearn.preprocessing import QuantileTransformer
-import os
-import os.path as osp
-from typing import Callable, List, Optional
-
-from torch_geometric.data import (
-    HeteroData,
-    InMemoryDataset,
-    download_url,
-    extract_zip,
-)
-from torch_geometric.io import fs
+
+from torch_geometric.data import HeteroData
 
 MOVIE_HEADERS = ["movieId", "title", "genres"]
 USER_HEADERS = ["userId", "gender", "age", "occupation", "zipCode"]
@@ -22,14 +13,9 @@
 
 
 def rating_transform(data):
-<<<<<<< HEAD
-    ratings = data[2, :]
-    data[2, :] = 2 * (ratings - 3) / 5
-=======
     data = data.float()
     ratings = data[0, :, :]
-    data[0, :, :] = 2*(ratings - 3)/5
->>>>>>> 1b3bb31b
+    data[0, :, :] = 2 * (ratings - 3) / 5
     return data
 
 
@@ -142,7 +128,8 @@
     PROCESSED_ML_SUBPATH = "/processed/data.pt"
     TEST_SPLIT = 0
 
-    def __init__(self, root, n_subsamples=10000, n_unique_per_sample=10, test=False, dataset_transform=None, transform=None,
+    def __init__(self, root, n_subsamples=10000, n_unique_per_sample=10, test=False, dataset_transform=None,
+                 transform=None,
                  download=True):
         if download:
             self.ml_1m = RawMovieLens1M(root, force_reload=True)
@@ -156,12 +143,11 @@
         print(root + self.PROCESSED_ML_SUBPATH)
         self.processed_data = torch.load(root + self.PROCESSED_ML_SUBPATH)
         self.processed_ratings = self._preprocess_ratings(self.processed_data)
-    
-    
+
     def _preprocess_ratings(self, data):
         edges = data[0][('user', 'rates', 'movie')]
         edge_ratings = torch.concatenate([edges["edge_index"], edges["rating"].reshape((1, -1))])
-        
+
         _, m = edge_ratings.shape
         test_size = int(self.TEST_SPLIT * m)
         edge_indices = np.arange(m)
@@ -169,47 +155,17 @@
         np.random.seed(42)
         test_indices = np.random.choice(edge_indices, (test_size,), replace=False).astype(int)
         train_indices = edge_indices[~np.isin(edge_indices, test_indices)]
-        
+
         return edge_ratings[:, test_indices] if self.test else edge_ratings[:, train_indices]
-    
+
     def from_edges(self, indices=None):
         edge_ratings = self.processed_ratings
         movie_feats, user_feats = self.processed_data[0]["movie"]["x"], self.processed_data[0]["user"]["x"]
-        
-        _ , m = edge_ratings.shape
-
-<<<<<<< HEAD
-        _, edge_size = edge_ratings.shape
-
-        indices = np.random.choice(np.arange(edge_size), size=(n_unique,), replace=False)
-
-        xs = edge_ratings[0, indices].unique()
-        ys = edge_ratings[1, indices].unique()
-
-        unique_xs, unique_ys = len(xs.unique()), len(ys.unique())
-        users_missing, movies_missing = n_unique - unique_xs, n_unique - unique_ys
-
-        while users_missing > 0:
-            candidate_users = \
-                np.where(~np.isin(edge_ratings[0, :], xs.unique()) & np.isin(edge_ratings[1, :], ys.unique()))[0]
-            n_candidates = len(candidate_users)
-            new_indices = np.random.choice(candidate_users, size=(min(users_missing, n_candidates),), replace=False)
-            indices = np.concatenate([indices, new_indices])
-            xs = edge_ratings[0, indices].unique()
-            users_missing = n_unique - len(xs)
-
-        while movies_missing > 0:
-            candidate_movies = \
-                np.where(np.isin(edge_ratings[0, :], xs.unique()) & ~np.isin(edge_ratings[1, :], ys.unique()))[0]
-            n_candidates = len(candidate_movies)
-            new_indices = np.random.choice(candidate_movies, size=(min(movies_missing, n_candidates),), replace=False)
-            indices = np.concatenate([indices, new_indices])
-            ys = edge_ratings[1, indices].unique()
-            movies_missing = n_unique - len(ys)
-=======
-        if indices is None: #if indices is not passed, take the whole graph
+
+        _, m = edge_ratings.shape
+
+        if indices is None:  # if indices is not passed, take the whole graph
             indices = np.arange(m)
->>>>>>> 1b3bb31b
 
         xs, ys = self.get_unique_users(indices), self.get_unique_movies(indices)
 
@@ -254,21 +210,20 @@
         out = self.dataset_transform(out)
 
         return out
-    
+
     def get_unique_users(self, indices=None):
         edge_ratings = self.processed_ratings
         _, m = edge_ratings.shape
         if indices is None:
             indices = np.arange(m)
         return edge_ratings[0, indices].unique()
-    
+
     def get_unique_movies(self, indices=None):
         edge_ratings = self.processed_ratings
         _, m = edge_ratings.shape
         if indices is None:
             indices = np.arange(m)
         return edge_ratings[1, indices].unique()
-
 
     def __getitem__(self, idx):
         n_unique = self.n_unique_per_sample
